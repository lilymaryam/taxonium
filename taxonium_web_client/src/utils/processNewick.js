import {
  kn_expand_node,
  // kn_reorder,
  //kn_reorder_num_tips,
  kn_parse,
  kn_calxy,
} from "./jstree";
import pako from "pako";
import axios from "axios";
import reduceMaxOrMin from "./reduceMaxOrMin";
const emptyList = [];

async function do_fetch(url, sendStatusMessage, whatIsBeingDownloaded) {
  if (!sendStatusMessage) {
    sendStatusMessage = () => {};
  }
  // send progress on downloadProgress

  if (url.endsWith(".gz")) {
    const response = await axios.get(url, {
      responseType: "arraybuffer",
      onDownloadProgress: (progress) => {
        sendStatusMessage({
          message: "Downloading compressed " + whatIsBeingDownloaded,
          percentage: (progress.loaded / progress.total) * 100,
        });
      },
    });
    sendStatusMessage({
      message: "Decompressing compressed " + whatIsBeingDownloaded,
    });
    const inflated = pako.ungzip(response.data);
    const text = new TextDecoder("utf-8").decode(inflated);
    return text;
  } else {
    const response = await axios.get(url, {
      onDownloadProgress: (progress) => {
        sendStatusMessage({
          message: "Downloading " + whatIsBeingDownloaded,
          percentage: (progress.loaded / progress.total) * 100,
        });
      },
    });
    const text = response.data;
    //parse text:
    return text;
  }
}

function fetch_or_extract(file_obj, sendStatusMessage, whatIsBeingDownloaded) {
  if (file_obj.status === "url_supplied") {
    return do_fetch(
      file_obj.filename,
      sendStatusMessage,
      whatIsBeingDownloaded
    );
  } else if (file_obj.status === "loaded") {
    if (file_obj.filename.includes(".gz")) {
      const compressed_data = file_obj.data;
      sendStatusMessage({
        message: "Decompressing compressed " + whatIsBeingDownloaded,
      });
      const inflated = pako.ungzip(compressed_data);
      const text = new TextDecoder("utf-8").decode(inflated);
      return text;
    } else {
      // convert array buffer to string
      const text = new TextDecoder("utf-8").decode(file_obj.data);
      return text;
    }
  }
}

async function cleanup(tree) {
  tree.node.forEach((node, i) => {
    node.node_id = i;
  });

  tree.node = tree.node.map((node, i) => {
    return {
      name: node.name.replace(/'/g, ""),
      parent_id: node.parent ? node.parent.node_id : node.node_id,
      x_dist: node.x,
      mutations: emptyList,
      y: node.y,
      num_tips: node.num_tips,
      is_tip: node.child.length === 0,
      node_id: node.node_id,
    };
  });

  const scale_y = 2000;

  const all_xes = tree.node.map((node) => node.x_dist);
  all_xes.sort((a, b) => a - b);
  const ref_x_percentile = 0.99;
  const ref_x = all_xes[Math.floor(all_xes.length * ref_x_percentile)];

  const scale_x = 450 / ref_x;

  tree.node.forEach((node) => {
    node.x_dist = node.x_dist * scale_x;
    node.y = node.y * scale_y;
  });
}

export async function processNewick(data, sendStatusMessage) {
  let the_data;

  the_data = await fetch_or_extract(data, sendStatusMessage, "tree");

  sendStatusMessage({
    message: "Parsing Newick file",
  });
  const tree = kn_parse(the_data);

  function assignNumTips(node) {
    if (node.child.length === 0) {
      node.num_tips = 1;
    } else {
      node.num_tips = 0;
      node.child.forEach((child) => {
        node.num_tips += assignNumTips(child);
      });
    }

    return node.num_tips;
  }

  function sortWithNumTips(node) {
    node.child.sort((a, b) => {
      return a.num_tips - b.num_tips;
    });
    node.child.forEach((child) => {
      sortWithNumTips(child);
    });
  }
  assignNumTips(tree.root);
  const total_tips = tree.root.num_tips;

  if (data.ladderize) {
    sortWithNumTips(tree.root);
    tree.node = kn_expand_node(tree.root);
  }

  sendStatusMessage({
    message: "Laying out the tree",
  });

  kn_calxy(tree, data.useDistances === true);

  sendStatusMessage({
    message: "Sorting on Y",
  });

  // sort on y:
  tree.node.sort((a, b) => a.y - b.y);

  sendStatusMessage({
    message: "Re-processing",
  });

  cleanup(tree);

  const overallMaxX = reduceMaxOrMin(tree.node, (x) => x.x_dist, "max");
  const overallMinX = reduceMaxOrMin(tree.node, (x) => x.x_dist, "min");
  const overallMaxY = reduceMaxOrMin(tree.node, (x) => x.y, "max");
  const overallMinY = reduceMaxOrMin(tree.node, (x) => x.y, "min");
  const y_positions = tree.node.map((x) => x.y);

  const output = {
    nodes: tree.node,
    overallMaxX,
    overallMaxY,
    overallMinX,
    overallMinY,
    y_positions,
    mutations: [],
    node_to_mut: {},
    rootMutations: [],
    rootId: 0,
    overwrite_config: { num_tips: total_tips },
  };
  console.log(JSON.stringify(output));
  return output;
}

export async function processMetadataFile(data, sendStatusMessage) {
  const logStatusToConsole = (message) => {
    console.log(message.message);
  };
  let the_data;

  the_data = await fetch_or_extract(data, logStatusToConsole, "metadata");

  const lines = the_data.split("\n");
  const output = {};
  let separator;
  if (data.filename.includes("tsv")) {
    separator = "\t";
  } else if (data.filename.includes("csv")) {
    separator = ",";
  } else {
    sendStatusMessage({
      error: "Unknown file type for metadata, should be csv or tsv",
    });
    throw new Error("Unknown file type");
  }

  let headers;

  lines.forEach((line, i) => {
    if (i % 10000 === 0) {
      sendStatusMessage({
        message: "Parsing metadata file",
        percentage: (i / lines.length) * 100,
      });
    }
    if (i === 0) {
      headers = line.split(separator);
    } else {
      const values = line.split(separator);
      let name;
      if (data.taxonColumn) {
        const taxon_column_index = headers.indexOf(data.taxonColumn);
        name = values[taxon_column_index];
      } else {
        name = values[0];
      }
      const as_obj = {};
      values.slice(1).forEach((value, j) => {
        as_obj["meta_" + headers[j + 1]] = value;
      });
      output[name] = as_obj;
    }
  });
  sendStatusMessage({
    message: "Finalising",
  });

  return [output, headers];
}

export async function processNewickAndMetadata(data, sendStatusMessage) {
  const treePromise = processNewick(data, sendStatusMessage);

  const metadataInput = data.metadata;
  if (!metadataInput) {
    return await treePromise;
  }
  // Wait for both promises to resolve
  const [tree, metadata_double] = await Promise.all([
    treePromise,
    processMetadataFile(metadataInput, sendStatusMessage),
  ]);
  const [metadata, headers] = metadata_double;
  const blanks = Object.fromEntries(
    headers.slice(1).map((x) => ["meta_" + x, ""])
  );
  sendStatusMessage({
    message: "Assigning metadata to nodes",
  });
  tree.nodes.forEach((node) => {
    const this_metadata = metadata[node.name];
    if (this_metadata) {
      Object.assign(node, this_metadata);
    } else {
      Object.assign(node, blanks);
    }
  });
<<<<<<< HEAD
  console.log(tree);
=======

>>>>>>> bd809766
  return tree;
}<|MERGE_RESOLUTION|>--- conflicted
+++ resolved
@@ -181,7 +181,7 @@
     rootId: 0,
     overwrite_config: { num_tips: total_tips },
   };
-  console.log(JSON.stringify(output));
+
   return output;
 }
 
@@ -268,10 +268,6 @@
       Object.assign(node, blanks);
     }
   });
-<<<<<<< HEAD
-  console.log(tree);
-=======
-
->>>>>>> bd809766
+
   return tree;
 }
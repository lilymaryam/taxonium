import SearchTopLayerItem from "./SearchTopLayerItem";
import { RiAddCircleLine, RiArrowLeftUpLine } from "react-icons/ri";
import { BiPalette } from "react-icons/bi";
import { Button } from "../components/Basic";
<<<<<<< HEAD
import { FaSearch } from "react-icons/fa";
import { BsBoxArrowInUpRight, BsQuestionCircle } from "react-icons/bs";
import { MdList } from "react-icons/md";
=======
import ReactTooltip from "react-tooltip";
import { BsBoxArrowInUpRight } from "react-icons/bs";

import { FaSearch, FaShare } from "react-icons/fa";

>>>>>>> 3fae847e
import { Select } from "./Basic";
import ListOutputModal from "./ListOutputModal";

import { useState, useMemo } from "react";

import classNames from "classnames";
import ReactTooltip from 'react-tooltip';


const prettify_x_types = { x_dist: "Distance", x_time: "Time" };

const formatNumber = (num) => {
  return num !== null && typeof num === "number" ? num.toLocaleString() : "";
};

const formatNumberIfNumber = (possNum) => {
  return typeof possNum === "number" ? possNum.toLocaleString() : possNum;
};
const fixName = (name) => {
  return name;
  //return typeof name == "string"
  //  ? name.replace("hCoV-19/", "hCoV-19/\n")
  //  : name;
};

const fixAuthors = (authors) => {
  // make sure comma is always followed by space
  return authors.replace(/,([^\s])/g, ", $1");
};

function SearchPanel({
  search,
  colorBy,
  config,
  selectedDetails,
  overlayContent,
  setAboutEnabled,
  colorHook,
  xType,
  setxType,
  settings,
  backend,
  className,
<<<<<<< HEAD
  treenomeState,
  view
=======
  perNodeFunctions,
>>>>>>> 3fae847e
}) {
  const covSpectrumQuery = useMemo(() => {
    if (selectedDetails.nodeDetails && selectedDetails.nodeDetails.node_id) {
      return perNodeFunctions.getCovSpectrumQuery(
        selectedDetails.nodeDetails.node_id
      );
    } else {
      return null;
    }
  }, [selectedDetails.nodeDetails]);

  const [listOutputModalOpen, setListOutputModalOpen] = useState(false);

  const handleDownloadJson = () => {
    if (selectedDetails.nodeDetails) {
      const node_id = selectedDetails.nodeDetails.node_id;
      backend.getNextstrainJson(node_id, config);
    }
  };

  const prettifyName = (name) => {
    if (config && config.customNames && config.customNames[name]) {
      return config.customNames[name];
    }
    if (name === "num_tips") {
      return "Number of descendants";
    }
    const new_name = name.replace("meta_", "").replace("_", " ");
    return new_name.charAt(0).toUpperCase() + new_name.slice(1);
  };

  const formatMetadataItem = (key) => {
    // if matches a markdown link "[abc](https://abc.com)" then..
    if (key === "num_tips" && selectedDetails.nodeDetails[key] === 1) return;
    if (
      selectedDetails.nodeDetails &&
      selectedDetails.nodeDetails[key] &&
      selectedDetails.nodeDetails[key].match &&
      selectedDetails.nodeDetails[key].match(/\[.*\]\(.*\)/)
    ) {
      const [, text, url] =
        selectedDetails.nodeDetails[key].match(/\[(.*)\]\((.*)\)/);
      return (
        <div className="text-sm mt-1" key={key}>
          <a
            href={url}
            target="_blank"
            rel="noopener noreferrer"
            className="text-blue-800 underline"
          >
            {text} <BsBoxArrowInUpRight className="inline-block ml-1" />
          </a>
        </div>
      );
    }

    if (config.metadataTypes && config.metadataTypes[key] === "sequence") {
      return (
        <div className="text-sm mt-1" key={key}>
          <span className="font-semibold">{prettifyName(key)}:</span>{" "}
          <div className="text-xs font-mono break-all">
            {selectedDetails.nodeDetails[key]}
          </div>
        </div>
      );
    }

    return (
      <div className="text-sm mt-1" key={key}>
        <span className="font-semibold">{prettifyName(key)}:</span>{" "}
        {colorBy.colorByField === key ? (
          <span
            style={{
              color: colorHook.toRGBCSS(selectedDetails.nodeDetails[key]),
            }}
          >
            {selectedDetails.nodeDetails[key]}
          </span>
        ) : (
          formatNumberIfNumber(selectedDetails.nodeDetails[key])
        )}
        {key === "num_tips" && (
          <span className="ml-1">
            <a
              data-for="menu_descendants"
              data-tip="8"
              className="cursor-pointer"
            >
              {" "}
              <FaShare className="inline-block" />
            </a>
            <ReactTooltip
              id="menu_descendants"
              getContent={(dataTip) => (
                <div>
                  <h2>For this clade:</h2>
                  <div className="mb-3">
                    <Button
                      className=""
                      onClick={() => {
                        if (
                          selectedDetails.nodeDetails.num_tips > 100000 &&
                          !window.warning_shown
                        ) {
                          // pop up a warning and ask if we want to continue
                          alert(
                            "WARNING: This node has a large number of descendants. Displaying them all may take a while or crash this browser window. Are you sure you want to continue? If so press the button again."
                          );
                          window.warning_shown = true;
                          return;
                        }
                        setListOutputModalOpen(true);
                      }}
                    >
                      List all tips
                    </Button>
                  </div>

                  {config.enable_ns_download &&
                        selectedDetails.nodeDetails[key] < 1000000 &&  (
                    <>
                      <div className="mb-3">
                        <Button className="" onClick={handleDownloadJson}>
                          Download Nextstrain JSON
                        </Button>
                      </div>

                      {backend.type === "server" &&
                        selectedDetails.nodeDetails[key] < 20000 && (
                          <>
                            <div className="mb-3">
                              <Button
                                className=""
                                href={
                                  "https://nextstrain.org/fetch/" +
                                  backend
                                    .getNextstrainJsonUrl(
                                      selectedDetails.nodeDetails.node_id,
                                      config
                                    )
                                    .replace("https://", "")
                                    .replace("http://", "")
                                }
                                target="_blank"
                              >
                                View clade in Nextstrain
                              </Button>
                            </div>
                          </>
                        )}
                    </>
                  )}

                  {config.covspectrum_links && (
                    <div className="mb-3">
                      <Button
                        href={covSpectrumQuery}
                        className=""
                        target="_blank"
                      >
                        Find in CovSpectrum
                      </Button>
                    </div>
                  )}
                </div>
              )}
              effect="solid"
              delayHide={500}
              delayShow={0}
              delayUpdate={500}
              place={"right"}
              border={true}
              type={"light"}
            />
          </span>
        )}
      </div>
    );
  };

  return (
    <div
      className={classNames("flex flex-col px-4 divide-y text-sm", className)}
    >
      <div className="space-y-2 py-3">
        {config.num_tips && (
          <p className="text-gray-500 text-sm">
            {overlayContent ? (
              <>
                Displaying{" "}
                <button
                  className="underline"
                  onClick={() => {
                    setAboutEnabled(true);
                  }}
                >
                  {formatNumber(config.num_tips)}{" "}
                  {config.tipPluralNoun ? config.tipPluralNoun : "sequences"}
                </button>{" "}
                {config.source && ` from ${config.source}`}
              </>
            ) : (
              <>
                Displaying {formatNumber(config.num_tips)}{" "}
                {config.tipPluralNoun ? config.tipPluralNoun : "sequences"}
                {config.source && ` from ${config.source}`}
              </>
            )}
          </p>
        )}
        {config.x_accessors && config.x_accessors.length > 1 && (
          <label className="space-x-2 text-sm block">
            <span className="text-gray-500 text-sm">Tree type:</span>
            <Select
              value={xType}
              onChange={(e) => setxType(e.target.value)}
              className="text-gray-500 text-xs py-0.5"
            >
              {config.x_accessors.map((x) => (
                <option key={x} value={x}>
                  {prettify_x_types[x]}
                </option>
              ))}
            </Select>
          </label>
        )}
        <span>
          <span className="text-gray-500 text-sm">Treenome Browser:</span>
          <input
            name="treenomeEnabled"
            style={{ verticalAlign: "middle" }}
            type="checkbox"
            className="m-3 inline-block"
            checked={settings.treenomeEnabled}
            onChange={(event) => {
              console.log(settings.treenomeEnabled);
              settings.setTreenomeEnabled(!settings.treenomeEnabled);
              view.setViewState({
                zoom: -2,
                target: [window.screen.width < 600 ? 500 : 1400, 1000],
                pitch: 0,
                bearing: 0,
                minimap: { zoom: -3, target: [250, 1000] },
                "browser-main": { zoom: -2, target: [0, 1000] },
                "browser-axis": { zoom: -2, target: [0, 1000] },
              });
            }
            }
          />
          <button style={{cursor: 'default'}} data-tip="Display each genome's mutations alongside the tree.&nbsp;<a href='' class='tooltipLink'>Learn more</a>" data-html={true}>
            <span style={{ display: 'inline-block', verticalAlign: "middle" }}>
              <BsQuestionCircle />
            </span>
          </button>
          <ReactTooltip delayHide={400} className='infoTooltip' place="top" backgroundColor='#e5e7eb' textColor='#000' effect="solid" />
        </span>
      </div>
      <div className="py-3 space-y-2">
        <div className="flex space-x-2">
          <h2 className="font-bold text-gray-700 flex items-center whitespace-nowrap">
            <BiPalette className="mr-1.5 text-gray-500 h-5 w-5" />
            {
              // if locale is US return "Color by" otherwise "Colour by" :sob:
              window.navigator.language === "en-US" ? "Color by" : "Colour by"
            }
            :
          </h2>
          <Select
            value={colorBy.colorByField}
            onChange={(e) => colorBy.setColorByField(e.target.value)}
          >
            {colorBy.colorByOptions.map((item) => (
              <option key={item} value={item}>
                {prettifyName(item)}
              </option>
            ))}
          </Select>
        </div>
        {colorBy.colorByField === "genotype" && (
          <div className="space-x-2">
            <label className="space-x-2">
              <span>Gene</span>
              <Select
                value={colorBy.colorByGene}
                onChange={(e) => colorBy.setColorByGene(e.target.value)}
                className="w-20"
              >
                {config.genes &&
                  config.genes.map((item) => (
                    <option key={item} value={item}>
                      {item}
                    </option>
                  ))}
              </Select>
            </label>
            <label className="space-x-2">
              <span>Residue</span>
              <input
                value={colorBy.colorByPosition}
                onChange={(e) =>
                  colorBy.setColorByPosition(
                    e.target.value !== "" ? parseInt(e.target.value) : ""
                  )
                }
                type="number"
                min="0"
                className="inline-block w-16 border py-1 px-1 text-grey-darkest text-sm"
              />
            </label>
          </div>
        )}
      </div>
      <div className="py-3 flex flex-col md:min-h-0">
        <h2 className="font-bold text-gray-700 flex items-center mb-2">
          <FaSearch className="ml-1 mr-1.5 text-gray-500 h-4 w-4" />
          Search
        </h2>
        <div className="space-y-2 md:overflow-y-auto -mr-4 pr-4">
          {search.searchSpec.map((item) => (
            <SearchTopLayerItem
              key={item.key}
              singleSearchSpec={item}
              myKey={item.key}
              search={search}
              config={config}
            />
          ))}
          <Button
            className="mx-auto flex items-center font-medium leading-6 mt-2"
            onClick={search.addNewTopLevelSearch}
          >
            <RiAddCircleLine className="mr-1 h-4 w-4 text-gray-500" />
            <span>Add a new search</span>
          </Button>
        </div>
      </div>
      {selectedDetails.nodeDetails && (
        <div className="py-3 px-4 md:px-0 mb-0 fixed bottom-0 left-0 right-0 bg-white md:static shadow-2xl md:shadow-none">
          <ListOutputModal
            ariaHideApp={false}
            nodeId={selectedDetails.nodeDetails.node_id}
            backend={backend}
            possibleKeys={["name", ...config.keys_to_display]}
            listOutputModalOpen={listOutputModalOpen}
            setListOutputModalOpen={setListOutputModalOpen}
          />
          <header className="flex items-start justify-between">
            <h2 className="font-bold whitespace-pre-wrap text-sm">
              {selectedDetails.nodeDetails[config.name_accessor] !== "" ? (
                fixName(selectedDetails.nodeDetails[config.name_accessor])
              ) : (
                <i>
                  Internal node{" "}
                  <small>{selectedDetails.nodeDetails.node_id}</small>
                </i>
              )}
              {selectedDetails.nodeDetails.parent_id !==
                selectedDetails.nodeDetails.node_id && (
                  <button
                    className="inline-block text-sm text-gray-700 hover:text-black ml-2"
                    title="Select parent"
                    onClick={() => {
                      selectedDetails.getNodeDetails(
                        selectedDetails.nodeDetails.parent_id
                      );
                    }}
                  >
                    <RiArrowLeftUpLine className="inline-block mr-2" />
                  </button>
                )}
            </h2>
            <button
              onClick={() => selectedDetails.clearNodeDetails()}
              className="text-gray-500"
            >
              close
            </button>
          </header>
          {colorBy.colorByField === "genotype" && (
            <span
              style={{
                color: colorHook.toRGBCSS(
                  colorBy.getNodeColorField(selectedDetails.nodeDetails)
                ),
              }}
            >
              {colorBy.colorByGene}:{colorBy.colorByPosition}
              {colorBy.getNodeColorField(selectedDetails.nodeDetails)}
            </span>
          )}
          {[...config.keys_to_display, "num_tips"].map(
            (key) =>
              selectedDetails.nodeDetails[key] &&
              formatMetadataItem(key, selectedDetails)
          )}
          {config.mutations.length > 0 &&
            selectedDetails.nodeDetails.node_id !==
            selectedDetails.nodeDetails.parent_id && (
              <>
                <div className="text-xs font-bold mt-2 mb-0 text-gray-700 justify-between flex">
                  <div className="pt-1">Mutations at this node:</div>{" "}
                  {settings.miniMutationsMenu()}
                </div>
                <div className="text-xs leading-5 mt-1 text-gray-700">
                  {settings
                    .filterMutations(selectedDetails.nodeDetails.mutations)
                    .map((mutation, i) => (
                      <span key={mutation.mutation_id}>
                        {i > 0 && <>, </>}
                        <div className="inline-block">
                          {mutation.gene}:{mutation.previous_residue}
                          {mutation.residue_pos}
                          {mutation.new_residue}
                        </div>
                      </span>
                    ))}
                  {selectedDetails.nodeDetails.mutations.length === 0 && (
                    <div className=" italic">
                      No{" "}
                      {settings.filterMutations([{ type: "nt" }]).length ===
                        0 ? (
                        <>coding</>
                      ) : (
                        <></>
                      )}{" "}
                      mutations
                    </div>
                  )}
                </div>
              </>
            )}

          <div>
            {selectedDetails.nodeDetails.acknowledgements && (
              <div className="text-xs mt-3  text-gray-700 mr-3">
                <div className="mt-1">
                  <b className="font-semibold">Originating laboratory:</b>{" "}
                  {selectedDetails.nodeDetails.acknowledgements.covv_orig_lab}
                </div>
                <div className="mt-1">
                  <b className="font-semibold">Submitting laboratory:</b>{" "}
                  {selectedDetails.nodeDetails.acknowledgements.covv_subm_lab}
                </div>
                <div className="mt-1 justify">
                  <b className="font-semibold">Authors:</b>{" "}
                  {fixAuthors(
                    selectedDetails.nodeDetails.acknowledgements.covv_authors
                  )}
                </div>
              </div>
            )}
          </div>
        </div>
      )}
    </div>
  );
}

export default SearchPanel;<|MERGE_RESOLUTION|>--- conflicted
+++ resolved
@@ -2,25 +2,18 @@
 import { RiAddCircleLine, RiArrowLeftUpLine } from "react-icons/ri";
 import { BiPalette } from "react-icons/bi";
 import { Button } from "../components/Basic";
-<<<<<<< HEAD
-import { FaSearch } from "react-icons/fa";
 import { BsBoxArrowInUpRight, BsQuestionCircle } from "react-icons/bs";
 import { MdList } from "react-icons/md";
-=======
 import ReactTooltip from "react-tooltip";
-import { BsBoxArrowInUpRight } from "react-icons/bs";
 
 import { FaSearch, FaShare } from "react-icons/fa";
 
->>>>>>> 3fae847e
 import { Select } from "./Basic";
 import ListOutputModal from "./ListOutputModal";
 
 import { useState, useMemo } from "react";
 
 import classNames from "classnames";
-import ReactTooltip from 'react-tooltip';
-
 
 const prettify_x_types = { x_dist: "Distance", x_time: "Time" };
 
@@ -56,12 +49,9 @@
   settings,
   backend,
   className,
-<<<<<<< HEAD
   treenomeState,
-  view
-=======
+  view,
   perNodeFunctions,
->>>>>>> 3fae847e
 }) {
   const covSpectrumQuery = useMemo(() => {
     if (selectedDetails.nodeDetails && selectedDetails.nodeDetails.node_id) {
@@ -181,39 +171,39 @@
                   </div>
 
                   {config.enable_ns_download &&
-                        selectedDetails.nodeDetails[key] < 1000000 &&  (
-                    <>
-                      <div className="mb-3">
-                        <Button className="" onClick={handleDownloadJson}>
-                          Download Nextstrain JSON
-                        </Button>
-                      </div>
-
-                      {backend.type === "server" &&
-                        selectedDetails.nodeDetails[key] < 20000 && (
-                          <>
-                            <div className="mb-3">
-                              <Button
-                                className=""
-                                href={
-                                  "https://nextstrain.org/fetch/" +
-                                  backend
-                                    .getNextstrainJsonUrl(
-                                      selectedDetails.nodeDetails.node_id,
-                                      config
-                                    )
-                                    .replace("https://", "")
-                                    .replace("http://", "")
-                                }
-                                target="_blank"
-                              >
-                                View clade in Nextstrain
-                              </Button>
-                            </div>
-                          </>
-                        )}
-                    </>
-                  )}
+                    selectedDetails.nodeDetails[key] < 1000000 && (
+                      <>
+                        <div className="mb-3">
+                          <Button className="" onClick={handleDownloadJson}>
+                            Download Nextstrain JSON
+                          </Button>
+                        </div>
+
+                        {backend.type === "server" &&
+                          selectedDetails.nodeDetails[key] < 20000 && (
+                            <>
+                              <div className="mb-3">
+                                <Button
+                                  className=""
+                                  href={
+                                    "https://nextstrain.org/fetch/" +
+                                    backend
+                                      .getNextstrainJsonUrl(
+                                        selectedDetails.nodeDetails.node_id,
+                                        config
+                                      )
+                                      .replace("https://", "")
+                                      .replace("http://", "")
+                                  }
+                                  target="_blank"
+                                >
+                                  View clade in Nextstrain
+                                </Button>
+                              </div>
+                            </>
+                          )}
+                      </>
+                    )}
 
                   {config.covspectrum_links && (
                     <div className="mb-3">
@@ -308,15 +298,25 @@
                 "browser-main": { zoom: -2, target: [0, 1000] },
                 "browser-axis": { zoom: -2, target: [0, 1000] },
               });
-            }
-            }
+            }}
           />
-          <button style={{cursor: 'default'}} data-tip="Display each genome's mutations alongside the tree.&nbsp;<a href='' class='tooltipLink'>Learn more</a>" data-html={true}>
-            <span style={{ display: 'inline-block', verticalAlign: "middle" }}>
+          <button
+            style={{ cursor: "default" }}
+            data-tip="Display each genome's mutations alongside the tree.&nbsp;<a href='' class='tooltipLink'>Learn more</a>"
+            data-html={true}
+          >
+            <span style={{ display: "inline-block", verticalAlign: "middle" }}>
               <BsQuestionCircle />
             </span>
           </button>
-          <ReactTooltip delayHide={400} className='infoTooltip' place="top" backgroundColor='#e5e7eb' textColor='#000' effect="solid" />
+          <ReactTooltip
+            delayHide={400}
+            className="infoTooltip"
+            place="top"
+            backgroundColor="#e5e7eb"
+            textColor="#000"
+            effect="solid"
+          />
         </span>
       </div>
       <div className="py-3 space-y-2">
@@ -420,18 +420,18 @@
               )}
               {selectedDetails.nodeDetails.parent_id !==
                 selectedDetails.nodeDetails.node_id && (
-                  <button
-                    className="inline-block text-sm text-gray-700 hover:text-black ml-2"
-                    title="Select parent"
-                    onClick={() => {
-                      selectedDetails.getNodeDetails(
-                        selectedDetails.nodeDetails.parent_id
-                      );
-                    }}
-                  >
-                    <RiArrowLeftUpLine className="inline-block mr-2" />
-                  </button>
-                )}
+                <button
+                  className="inline-block text-sm text-gray-700 hover:text-black ml-2"
+                  title="Select parent"
+                  onClick={() => {
+                    selectedDetails.getNodeDetails(
+                      selectedDetails.nodeDetails.parent_id
+                    );
+                  }}
+                >
+                  <RiArrowLeftUpLine className="inline-block mr-2" />
+                </button>
+              )}
             </h2>
             <button
               onClick={() => selectedDetails.clearNodeDetails()}
@@ -459,7 +459,7 @@
           )}
           {config.mutations.length > 0 &&
             selectedDetails.nodeDetails.node_id !==
-            selectedDetails.nodeDetails.parent_id && (
+              selectedDetails.nodeDetails.parent_id && (
               <>
                 <div className="text-xs font-bold mt-2 mb-0 text-gray-700 justify-between flex">
                   <div className="pt-1">Mutations at this node:</div>{" "}
@@ -482,7 +482,7 @@
                     <div className=" italic">
                       No{" "}
                       {settings.filterMutations([{ type: "nt" }]).length ===
-                        0 ? (
+                      0 ? (
                         <>coding</>
                       ) : (
                         <></>

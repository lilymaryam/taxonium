import "./App.css";
import Deck from "./Deck";
import SearchPanel from "./components/SearchPanel";
import useView from "./hooks/useView";
import useGetDynamicData from "./hooks/useGetDynamicData";
import useColor from "./hooks/useColor";
import useSearch from "./hooks/useSearch";
import useColorBy from "./hooks/useColorBy";
import useNodeDetails from "./hooks/useNodeDetails";
import useHoverDetails from "./hooks/useHoverDetails";
import { useMemo, useState } from "react";
import useBackend from "./hooks/useBackend";
import usePerNodeFunctions from "./hooks/usePerNodeFunctions";
import useConfig from "./hooks/useConfig";
import { useSettings } from "./hooks/useSettings";
import { useEffect } from "react";
import { useCallback } from "react";

const URL_ON_FAIL = window.location.hostname.includes(".epicov.org")
  ? "https://www.epicov.org/epi3/frontend"
  : process.env.REACT_APP_URL_ON_FAIL;

function Taxonium({
  uploadedData,
  query,
  updateQuery,
  setOverlayContent,
  proto,
  setTitle,
  overlayContent,
  setAboutEnabled,
}) {
  const [deckSize, setDeckSize] = useState(null);
  const settings = useSettings({ query, updateQuery });
  const view = useView({ settings, deckSize });

  const url_on_fail = URL_ON_FAIL ? URL_ON_FAIL : null;

  const backend = useBackend(
    query.backend,
    query.sid,
    url_on_fail,
    uploadedData,
    proto
  );
  let hoverDetails = useHoverDetails();
  const gisaidHoverDetails = useNodeDetails("gisaid-hovered", backend);
  if (window.location.toString().includes("epicov.org")) {
    hoverDetails = gisaidHoverDetails;
  }
  const selectedDetails = useNodeDetails("selected", backend);
  const config = useConfig(backend, view, setOverlayContent, setTitle, query);
  const colorBy = useColorBy(config, query, updateQuery);
  const colorMapping = useMemo(() => {
    return config.colorMapping ? config.colorMapping : {};
  }, [config.colorMapping]);
  const colorHook = useColor(colorMapping);

  const xType = query.xType;
  const setxType = useCallback(
    (xType) => {
      updateQuery({ xType });
    },
    [updateQuery]
  );

  const { data, boundsForQueries, isCurrentlyOutsideBounds } =
    useGetDynamicData(backend, colorBy, view.viewState, config, xType);

<<<<<<< HEAD
  const perNodeFunctions = usePerNodeFunctions(data, config);
=======
  useEffect(() => {
    // If there is no distance data, default to time
    // This can happen with e.g. nextstrain json
    if (data.base_data && data.base_data.nodes) {
      const n = data.base_data.nodes[0];
      if (!n.hasOwnProperty("x_dist")) {
        setxType("x_time");
      } else if (!n.hasOwnProperty("x_time")) {
        setxType("x_dist");
      }
    }
  }, [data.base_data, setxType]);
>>>>>>> 52df5b04

  const search = useSearch({
    data,
    config,
    boundsForQueries,
    view,
    backend,
    query,
    updateQuery,
    deckSize,
    xType,
  });

  //

  return (
    <div className="flex-grow overflow-hidden flex flex-col md:flex-row">
      <div className="h-1/2 md:h-full w-full md:w-2/3 2xl:w-3/4 md:flex-grow">
        <Deck
          statusMessage={backend.statusMessage}
          data={data}
          search={search}
          view={view}
          colorHook={colorHook}
          colorBy={colorBy}
          config={config}
          ariaHideApp={false} // sadly with or without this the app is not suitable for screen readers
          hoverDetails={hoverDetails}
          selectedDetails={selectedDetails}
          xType={xType}
          settings={settings}
          setDeckSize={setDeckSize}
          deckSize={deckSize}
          isCurrentlyOutsideBounds={isCurrentlyOutsideBounds}
        />
      </div>
      <SearchPanel
        className="flex-grow min-h-0 h-1/2 md:h-full md:w-1/3 2xl:w-1/4 bg-white shadow-xl border-t md:border-0 overflow-y-auto md:overflow-hidden"
        backend={backend}
        search={search}
        colorBy={colorBy}
        colorHook={colorHook}
        config={config}
        selectedDetails={selectedDetails}
        xType={xType}
        setxType={setxType}
        settings={settings}
        overlayContent={overlayContent}
        setAboutEnabled={setAboutEnabled}
        perNodeFunctions={perNodeFunctions}
      />
    </div>
  );
}

export default Taxonium;<|MERGE_RESOLUTION|>--- conflicted
+++ resolved
@@ -67,9 +67,8 @@
   const { data, boundsForQueries, isCurrentlyOutsideBounds } =
     useGetDynamicData(backend, colorBy, view.viewState, config, xType);
 
-<<<<<<< HEAD
   const perNodeFunctions = usePerNodeFunctions(data, config);
-=======
+
   useEffect(() => {
     // If there is no distance data, default to time
     // This can happen with e.g. nextstrain json
@@ -82,7 +81,7 @@
       }
     }
   }, [data.base_data, setxType]);
->>>>>>> 52df5b04
+
 
   const search = useSearch({
     data,

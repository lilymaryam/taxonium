--- conflicted
+++ resolved
@@ -333,10 +333,6 @@
   //Process uploaded data:
   console.log("Worker onmessage");
   const { data } = event;
-<<<<<<< HEAD
-  console.log(data, "data");
-=======
->>>>>>> bd809766
   if (
     data.type === "upload" &&
     data.data &&
@@ -363,11 +359,6 @@
     data.data.filename &&
     data.data.filetype === "nextstrain"
   ) {
-<<<<<<< HEAD
-    console.log("got nextstrain file", data.data);
-
-=======
->>>>>>> bd809766
     processedUploadedData = await processNextstrain(
       data.data,
       sendStatusMessage

import { useState, useMemo, useCallback } from "react";
import { toast } from "react-hot-toast";
import {
  OrthographicView,
  OrthographicController,
  //OrthographicViewport,
} from "@deck.gl/core";

let globalSetZoomAxis = () => {};
class BrowserController extends OrthographicController {
// on construction
constructor(props) {
  super(props);
}
// Default handler for the `wheel` event.
onWheel(event) {
//  console.log('wheelasdf')

  event.preventDefault();

  return true;
}
}

class MyOrthographicController extends OrthographicController {
  // on construction
  constructor(props) {
    super(props);
  }
  // Default handler for the `wheel` event.
  onWheel(event) {
    const controlKey =
      event.srcEvent.ctrlKey || event.srcEvent.metaKey || event.srcEvent.altKey;

    if (!this.scrollZoom) {
      return false;
    }
    event.preventDefault();

    const pos = this.getCenter(event);
    if (!this.isPointInBounds(pos, event)) {
      return false;
    }

    let { speed = 0.01, smooth = false, zoomAxis = "Y" } = this.scrollZoom;
    if (controlKey) {
      zoomAxis = "X";
      globalSetZoomAxis(zoomAxis);
    }
    const { delta } = event;

    // Map wheel delta to relative scale
    let scale = 2 / (1 + Math.exp(-Math.abs(delta * speed)));
    if (delta < 0 && scale !== 0) {
      scale = 1 / scale;
    }

    const newControllerState = this.controllerState.zoom({ pos, scale });

    let transitionDuration = smooth ? 250 : 1;
    if (zoomAxis === "X") {
      transitionDuration = 0;
    }

    this.updateViewport(
      newControllerState,
      {
        ...this._getTransitionProps({ around: pos }),
        transitionDuration: transitionDuration,
      },
      {
        isZooming: zoomAxis === "Y",
        isPanning: true,
      }
    );

    if (controlKey) {
      zoomAxis = "Y";
      globalSetZoomAxis(zoomAxis);
    }
    return true;
  }

  handleEvent(event) {
    if (event.pointerType === "touch") {
      if (event.type === "pinchmove") {
        if (
          this.scrollZoom &&
          this.scrollZoom.zoomAxis &&
          this.scrollZoom.zoomAxis === "X"
        ) {
          return false;
        }
      }
    }
    if (event.type === "wheel") {
      const { ControllerState } = this;
      this.controllerState = new ControllerState({
        makeViewport: this.makeViewport,
        ...this.controllerStateProps,
        ...this._state,
      });

      return this.onWheel(event);
    } else {
      super.handleEvent(event);
    }
  }
}

const useView = ({ settings, deckSize, deckRef }) => {
  const [zoomAxis, setZoomAxis] = useState("Y");
  const [xzoom, setXzoom] = useState(window.screen.width < 600 ? -2 : 0);
  globalSetZoomAxis = setZoomAxis;


  // TODO target needs to be [0,0]
  const [viewState, setViewState] = useState({
<<<<<<< HEAD
    zoom: 0,
    target: [window.screen.width<600? 500:1400, 1000],
=======
    zoom: -2,
    target: [window.screen.width < 600 ? 500 : 1400, 1000],
>>>>>>> da8f9956
    pitch: 0,
    bearing: 0,
    minimap: { zoom: -3, target: [250, 1000] },
    "browser-main": {zoom: 0, target: [0,0]},
    "browser-axis": {zoom: 0, target: [0,0]},
  });

  const views = useMemo(() => {
    return [
      ...[
        new OrthographicView({
          id: "main",
          controller: {
            type: MyOrthographicController,
            scrollZoom: { smooth: true, zoomAxis: zoomAxis, xzoom: xzoom },
          },
          initialViewState: viewState,
        }),
      ],
      ...(settings.minimapEnabled && !settings.browserEnabled
        ? [
            new OrthographicView({
              id: "minimap",
              x: "79%",
              y: "1%",
              width: "20%",
              height: "35%",
              borderWidth: "1px",
              controller: true,
              // clear: true,
            }),
          ]
        : []),
      ...(settings.browserEnabled
        ? [
          new OrthographicView({
            id: "browser-axis",
            controller: false,
            x: "40%",
            y: "0%",
            width: "60%",
          }),
          new OrthographicView({
            id: "browser-main",
            controller: {
              type: BrowserController,
              doubleClickZoom: false,
            },
            x: "40%",
            width: "60%",
          }),
        ] : []),
        
  
    
    ];
  }, [viewState, zoomAxis, settings.minimapEnabled, settings.browserEnabled, xzoom]);

  const [mouseXY, setMouseXY] = useState([0, 0]);

  // TODO this is hack
  const modelMatrix = useMemo(() => {
    return [
      (1 / 2 ** (viewState.zoom - xzoom)), 
      0,
      0,
      0,
      0,
      1,
      0,
      0,
      0,
      0,
      1,
      0,
      0,
      0,
      0,
      1,
    ];
  }, [viewState.zoom, xzoom]);


  const onViewStateChange = useCallback(
    ({
      viewState : newViewState,
      interactionState,
      viewId,
      oldViewState,
      basicTarget,
      overrideZoomAxis,
    }) => {
      const localZoomAxis = overrideZoomAxis || zoomAxis;
      if (!deckSize) {
        setTimeout(() => {
          onViewStateChange({
            newViewState,
            interactionState,
            viewId,
            oldViewState,
            basicTarget,
          });
        }, 100);
        return;
      }
      // check oldViewState has a initial_xzoom property or set it to initial_xzoom
      if (viewId === "minimap") {
        return;
      }

      //const temp_viewport = new OrthographicViewport(viewS
      const oldScaleY = 2 ** oldViewState.zoom;
      const newScaleY = 2 ** newViewState.zoom;
      // eslint-disable-line no-unused-vars
      const oldScaleX = 2 ** xzoom;
      let newScaleX = 2 ** xzoom;

      if (basicTarget) {
        newViewState.target[0] = (newViewState.target[0] / newScaleY) * newScaleX;
      } else {
        if (oldScaleY !== newScaleY) {
          if (localZoomAxis === "Y") {
            newViewState.target[0] =
              (oldViewState.target[0] / newScaleY) * oldScaleY;
          } else {
            const difference = newViewState.zoom - oldViewState.zoom;

            setXzoom((old) => old + difference);

            newScaleX = 2 ** (xzoom + difference);

            newViewState.zoom = oldViewState.zoom;
            newViewState.target[0] =
              (oldViewState.target[0] / oldScaleY) * newScaleY;
          }
        }
      }

      newViewState.target = [...newViewState.target];

      newViewState.real_height = deckSize.height / newScaleY;
      newViewState.real_width = deckSize.width / newScaleX;

      newViewState.real_target = [...newViewState.target];
      newViewState.real_target[0] =
        (newViewState.real_target[0] * newScaleY) / newScaleX;

      const nw = [
        newViewState.real_target[0] - newViewState.real_width / 2,
        newViewState.real_target[1] - newViewState.real_height / 2,
      ];
      const se = [
        newViewState.real_target[0] + newViewState.real_width / 2,
        newViewState.real_target[1] + newViewState.real_height / 2,
      ];

      newViewState.min_x = nw[0];
      newViewState.max_x = se[0];
      newViewState.min_y = nw[1];
      newViewState.max_y = se[1];

      newViewState["minimap"] = { zoom: -3, target: [250, 1000] };
      
      // Treenome view state
      if (viewId === "main") {
        newViewState["browser-main"] = {
          ...viewState["browser-main"],
          zoom: newViewState.zoom,
          target: [viewState["browser-main"].target[0], newViewState.target[1]],
        }
      }
      else {
        newViewState = viewState;
      }

      setViewState(newViewState);
      return newViewState;
    },
    [zoomAxis, xzoom, deckSize, viewState]
  );

  const zoomIncrement = useCallback(
    (increment, overrideZoomAxis) => {
      const newViewState = { ...viewState };
      newViewState.zoom += increment;

      onViewStateChange({
        viewState: newViewState,
        interactionState: "isZooming",
        oldViewState: viewState,
        overrideZoomAxis,
      });
    },
    [viewState, onViewStateChange]
  );

  const output = useMemo(() => {
    return {
      viewState,
      setViewState,
      onViewStateChange,
      views,
      zoomAxis,
      setZoomAxis,
      modelMatrix,
      zoomIncrement,
      xzoom,
      mouseXY,
      setMouseXY
    };
  }, [
    viewState,
    setViewState,
    onViewStateChange,
    views,
    zoomAxis,
    setZoomAxis,
    modelMatrix,
    zoomIncrement,
    xzoom,
    mouseXY,
    setMouseXY
  ]);

  return output;
};

export default useView;<|MERGE_RESOLUTION|>--- conflicted
+++ resolved
@@ -116,13 +116,8 @@
 
   // TODO target needs to be [0,0]
   const [viewState, setViewState] = useState({
-<<<<<<< HEAD
     zoom: 0,
-    target: [window.screen.width<600? 500:1400, 1000],
-=======
-    zoom: -2,
     target: [window.screen.width < 600 ? 500 : 1400, 1000],
->>>>>>> da8f9956
     pitch: 0,
     bearing: 0,
     minimap: { zoom: -3, target: [250, 1000] },

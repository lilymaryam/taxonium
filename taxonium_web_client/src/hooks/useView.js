--- conflicted
+++ resolved
@@ -228,15 +228,9 @@
             setXzoom((old) => old + difference);
 
             newScaleX = 2 ** (xzoom + difference);
-<<<<<<< HEAD
-
-            viewState.zoom = oldViewState.zoom;
-            viewState.target[0] =
-=======
-            console.log(xzoom, difference, newScaleX);
+
             newViewState.zoom = oldViewState.zoom;
             newViewState.target[0] =
->>>>>>> 69d7e843
               (oldViewState.target[0] / oldScaleY) * newScaleY;
           }
         }

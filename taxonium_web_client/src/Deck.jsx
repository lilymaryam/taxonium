--- conflicted
+++ resolved
@@ -256,17 +256,6 @@
           }
         }}
       >
-<<<<<<< HEAD
-        <NodeHoverTip
-          hoverInfo={hoverInfo}
-          hoverDetails={hoverDetails}
-          colorHook={colorHook}
-          colorBy={colorBy}
-          config={config}
-          filterMutations={settings.filterMutations}
-          deckSize={deckSize}
-        />
-=======
         <View id="browser-axis">
           <div style={{ width: "100%", position: "relative", zIndex: 1 }}>
             <JBrowsePanel browserState={browserState}/>
@@ -280,6 +269,7 @@
             colorBy={colorBy}
             config={config}
             filterMutations={settings.filterMutations}
+            deckSize={deckSize}
           />
           <MutationHoverTip
               hoverInfo={hoverInfo}
@@ -289,7 +279,6 @@
               config={config}
               reference={reference}
             />
->>>>>>> 69d7e843
         <DeckButtons
           zoomIncrement={zoomIncrement}
           zoomAxis={zoomAxis}

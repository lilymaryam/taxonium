--- conflicted
+++ resolved
@@ -140,15 +140,8 @@
         if initial_codon_trans != final_codon_trans or disable_check_for_differences:
             #(gene, codon_number + 1, initial_codon_trans, final_codon_trans)
 
-<<<<<<< HEAD
             mutations_here.append( AAMutation(gene=gene, one_indexed_codon=codon_number+1, initial_aa=initial_codon_trans, final_aa=final_codon_trans, nuc_for_codon=codon_start+1))
-=======
-            mutations_here.append(
-                AAMutation(gene=gene,
-                           one_indexed_codon=codon_number + 1,
-                           initial_aa=initial_codon_trans,
-                           final_aa=final_codon_trans))
->>>>>>> 84a07ac8
+
 
     # update past_nuc_muts_dict
     for mutation in annotated_mutations:

var express = require("express");
var cors = require("cors");
var compression = require("compression");

var app = express();
var fs = require("fs");
var https = require("https");
var axios = require("axios");
var pako = require("pako");
var importing
var filtering
import("taxonium_data_handling/importing.js").then((imported) => {
  importing = imported.default;
  console.log("imported importing");
  console.log("importing is ", importing);
})


import("taxonium_data_handling/filtering.js").then((imported) => {
  filtering = imported.default;
  console.log("imported filtering");
});

waitForTheImports = async () => {
  if (importing === undefined || filtering === undefined) {
    await new Promise((resolve) => {
      const interval = setInterval(() => {
        if (importing !== undefined && filtering !== undefined) {
          clearInterval(interval);
          resolve();
        }
      }, 100);
    });
  }
};


<<<<<<< HEAD
var processedData = null
var cached_starting_values = null

=======
>>>>>>> 3e14f6ee
let options;
const { program } = require("commander");

program
  .option("--ssl", "use ssl")
  .option("--database_dir <database_dir>", "database directory")
  .option("--port <port>", "port")
  .option("--config_json <config_json>", "config json");

program.parse();

const command_options = program.opts();

app.use(cors());
app.use(compression());

const logStatusMessage = (status_obj) => {
  console.log("status", status_obj);
};





app.get("/", function (req, res) {
  res.send("Hello World, Taxonium is here!");
});

app.get("/search", function (req, res) {
  const start_time = Date.now();
  console.log("/search");
  const json = req.query.json;
  const spec = JSON.parse(JSON.parse(json));
  console.log(spec);
  req.query.min_y =
    req.query.min_y !== undefined ? req.query.min_y : processedData.overallMinY;
  req.query.max_y =
    req.query.max_y !== undefined ? req.query.max_y : processedData.overallMaxY;

  const result = filtering.singleSearch({
    data: processedData.nodes,
    spec,
    min_y: req.query.min_y,
    max_y: req.query.max_y,
    y_positions:processedData.y_positions,
    mutations:processedData.mutations,
    node_to_mut:processedData.node_to_mut,
  });
  validateSIDandSend(result, req.query.sid, res);
  console.log(
    "Found " +
      result.data.length +
      " results in " +
      (Date.now() - start_time) +
      "ms"
  );
  console.log("Result type was " + result.type);
});

const path_for_config = command_options.config_json;

// check if path exists
let config;
if (path_for_config && fs.existsSync(path_for_config)) {
  config = JSON.parse(fs.readFileSync(path_for_config));
} else {
  config = { title: "", source: "" };
}

app.get("/config", function (req, res) {
  config.num_nodes = processedData.nodes.length;
  config.initial_x = (processedData.overallMinX + processedData.overallMaxX) / 2;
  config.initial_y = (processedData.overallMinY + processedData.overallMaxY) / 2;
  config.initial_zoom = -1.5;
  config.genes = processedData.genes;

  validateSIDandSend(config, req.query.sid, res);
});

app.get("/nodes/", function (req, res) {
  const start_time = Date.now();
  const min_x = req.query.min_x;
  const max_x = req.query.max_x;
  let min_y = req.query.min_y !== undefined ? req.query.min_y : processedData.overallMinY;
  let max_y = req.query.max_y !== undefined ? req.query.max_y : processedData.overallMaxY;
  if (min_y < processedData.overallMinY) {
    min_y = processedData.overallMinY;
  }
  if (max_y > processedData.overallMaxY) {
    max_y = processedData.overallMaxY;
  }
  let result;

  if (min_y === processedData.overallMinY && max_y === processedData.overallMaxY) {
   
    result = cached_starting_values;

    console.log("Using cached values");
  } else {
    result = filtering.getNodes(processedData.nodes, processedData.y_positions, min_y, max_y, min_x, max_x);
    result = filtering.addMutations(result, processedData.mutations, processedData.node_to_mut);
  }
  console.log("Ready to send after " + (Date.now() - start_time) + "ms.");

    // This will be sent as json
    validateSIDandSend({ nodes: result }, req.query.sid, res);
    console.log(
      "Request took " +
        (Date.now() - start_time) +
        "ms, and output " +
        result.length +
        " nodes."
    );
  
});

function startListening(){
if (command_options.ssl) {
  options = {
    key: fs.readFileSync("/etc/letsencrypt/live/api.taxonium.org/privkey.pem"),
    ca: fs.readFileSync("/etc/letsencrypt/live/api.taxonium.org/chain.pem"),
    cert: fs.readFileSync(
      "/etc/letsencrypt/live/api.taxonium.org/fullchain.pem"
    ),
  };
  https.createServer(options, app).listen(command_options.port);
  console.log("SSL on port " + command_options.port);
} else {
  app.listen(command_options.port, () =>
    console.log(`App is listening on port ${command_options.port}`)
  );
}
}

let sid_cache = {};

async function validateSID(sid) {
  /* 

  Create a call to https://gpsapi.epicov.org/epi3/gps_api 

  with URL encoded version of the following parameters:
  
  {"cmd":"state/session/validate",
"client_id": "TEST-1234",
"api": {"version":1},
"sid":"RFWFYY...PQZNQQASXUR"}

packaged as req
*/
  const caching_time = 1000 * 60 * 5; // 5 minutes
  if (
    sid_cache[sid] !== undefined &&
    sid_cache[sid].time > Date.now() - caching_time &&
    sid_cache[sid].validity === "ok"
  ) {
    console.log("Using cached validity");
    return "ok";
  }

  const key = process.env.GPS_API_KEY;

  const req_obj = {
    cmd: "state/session/validate",
    client_id: key,
    api: { version: 1 },
    sid: sid,
  };
  const req_raw = JSON.stringify(req_obj);
  const req = encodeURIComponent(req_raw);
  const url = "https://gpsapi.epicov.org/epi3/gps_api?req=" + req;
  console.log(url);
  response = await axios.get(url);
  console.log("got response", response.data);
  validity =
    response.data && response.data.rc && response.data.rc === "ok"
      ? "ok"
      : "invalid";
  console.log("validity", validity);
  sid_cache[sid] = { validity: validity, time: Date.now() };
  return validity;
}

async function validateSIDandSend(to_send, sid, res) {
  if (!config.validate_SID) {
    res.send(to_send);
    return;
  }
  const validity = await validateSID(sid);

  if (validity === "ok") {
    res.send(to_send);
  } else {
    res.send({ error: "Invalid session ID" });
  }
}

app.get("/validate/", async function (req, res) {
  const start_time = new Date();
  const query_sid = req.query.sid;
  const validity = await validateSID(query_sid);
  console.log("Got validity", validity);

  res.send(validity);
  console.log(new Date() - start_time);
});

// "Takes EPI_ISL_12345" input
function get_epi_isl_url(epi_isl) {
  if (epi_isl.length > 4) {
    return (
      "https://www.epicov.org/acknowledgement/" +
      epi_isl.slice(-4, -2) +
      "/" +
      epi_isl.slice(-2) +
      "/" +
      epi_isl +
      ".json"
    );
  }
}

app.get("/node_details/", async (req, res) => {
  const start_time = Date.now();
  const query_id = req.query.id;
  const node = processedData.nodes[query_id];
  const node_mutations = processedData.node_to_mut[query_id].map((mutation) => {
    return processedData.mutations[mutation];
  });

  const detailed_node = { ...node, mutations: node_mutations };
  // If node name starts with EPI_ISL_, then get the URL
  if (detailed_node.name.startsWith("EPI_ISL_")) {
    const acknowledgements_url = get_epi_isl_url(detailed_node.name);
    // get the data from the URL
    const response = await axios.get(acknowledgements_url).catch((e) => {
      console.log(e);
    });
    try {
      const data = response.data;
      detailed_node.acknowledgements = data;
    } catch (e) {
      console.log(e);
    }
  }
  validateSIDandSend(detailed_node, req.query.sid, res);
  console.log(
    "Request took " + (Date.now() - start_time) + "ms, and output " + node
  );
});

const loadData = async () => {
  await waitForTheImports();
  let supplied_object
  if (false){
local_file = "latest_public.jsonl.gz";
//  local_file = "tfci.jsonl";
// Read as bytes
const file_data = fs.readFileSync(local_file);
supplied_object = {data: file_data, status:"loaded", filename: local_file};
}
else{
  url = "https://cov2tree.nyc3.cdn.digitaloceanspaces.com/latest_public.jsonl.gz"
  supplied_object = {status: "url_supplied", filename: url};
}

processedData = await importing.processJsonl(supplied_object, logStatusMessage);
processedData.genes = new Set(processedData.mutations.map((mutation) => mutation.gene));
// as array
processedData.genes = Array.from(processedData.genes);
  console.log("Loaded data");

  result = filtering.getNodes(processedData.nodes, processedData.y_positions, processedData.overallMinY, processedData.overallMaxY, processedData.overallMinX, processedData.overallMaxX);
  result = filtering.addMutations(result, processedData.mutations, processedData.node_to_mut);
  cached_starting_values = result;
  console.log("Saved cached starting vals");
  // set a timeout to start listening
  setTimeout(() => {
    console.log("Starting to listen");
    startListening();
  }
  , 10);


  
};
loadData();<|MERGE_RESOLUTION|>--- conflicted
+++ resolved
@@ -35,12 +35,9 @@
 };
 
 
-<<<<<<< HEAD
 var processedData = null
 var cached_starting_values = null
 
-=======
->>>>>>> 3e14f6ee
 let options;
 const { program } = require("commander");
 
